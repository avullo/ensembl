=head1 LICENSE

Copyright [1999-2015] Wellcome Trust Sanger Institute and the EMBL-European Bioinformatics Institute
Copyright [2016-2018] EMBL-European Bioinformatics Institute

Licensed under the Apache License, Version 2.0 (the "License");
you may not use this file except in compliance with the License.
You may obtain a copy of the License at

     http://www.apache.org/licenses/LICENSE-2.0

Unless required by applicable law or agreed to in writing, software
distributed under the License is distributed on an "AS IS" BASIS,
WITHOUT WARRANTIES OR CONDITIONS OF ANY KIND, either express or implied.
See the License for the specific language governing permissions and
limitations under the License.

=cut


=head1 CONTACT

  Please email comments or questions to the public Ensembl
  developers list at <http://lists.ensembl.org/mailman/listinfo/dev>.

  Questions may also be sent to the Ensembl help desk at
  <http://www.ensembl.org/Help/Contact>.

=cut

=head1 NAME

Bio::EnsEMBL::Gene - Object representing a genes

=head1 SYNOPSIS

  my $gene = Bio::EnsEMBL::Gene->new(
    -START  => 123,
    -END    => 1045,
    -STRAND => 1,
    -SLICE  => $slice
  );

  # print gene information
  print("gene start:end:strand is "
      . join( ":", map { $gene->$_ } qw(start end strand) )
      . "\n" );

  # set some additional attributes
  $gene->stable_id('ENSG000001');
  $gene->description('This is the gene description');

=head1 DESCRIPTION

A representation of a Gene within the Ensembl system. A gene is a set of one or
more alternative transcripts.

=head1 METHODS

=cut

package Bio::EnsEMBL::Gene;

use strict;

use POSIX;
use Bio::EnsEMBL::Feature;
use Bio::EnsEMBL::Intron;
use Bio::EnsEMBL::Biotype;
use Bio::EnsEMBL::Utils::Argument qw(rearrange);
use Bio::EnsEMBL::Utils::Exception qw(throw warning);
use Bio::EnsEMBL::Utils::Scalar qw(assert_ref);

use parent qw(Bio::EnsEMBL::Feature);


=head2 new

  Arg [-START]  : 
       int - start postion of the gene
  Arg [-END]    : 
       int - end position of the gene
  Arg [-STRAND] : 
       int - 1,-1 tehe strand the gene is on
  Arg [-SLICE]  : 
       Bio::EnsEMBL::Slice - the slice the gene is on
  Arg [-STABLE_ID] :
        string - the stable identifier of this gene
  Arg [-VERSION] :
        int - the version of the stable identifier of this gene
  Arg [-EXTERNAL_NAME] :
        string - the external database name associated with this gene
  Arg [-EXTERNAL_DB] :
        string - the name of the database the external name is from
  Arg [-EXTERNAL_STATUS]:
        string - the status of the external identifier
  Arg [-DISPLAY_XREF]:
        Bio::EnsEMBL::DBEntry - The external database entry that is used
        to label this gene when it is displayed.
  Arg [-TRANSCRIPTS]:
        Listref of Bio::EnsEMBL::Transcripts - this gene's transcripts
  Arg [-CREATED_DATE]:
        string - the date the gene was created
  Arg [-MODIFIED_DATE]:
        string - the date the gene was last modified
  Arg [-DESCRIPTION]:
        string - the genes description
  Arg [-BIOTYPE]:
        string - the biotype e.g. "protein_coding"
  Arg [-SOURCE]:
        string - the genes source, e.g. "ensembl"
  Arg [-IS_CURRENT]:
        Boolean - specifies if this is the current version of the gene
  Arg [-CANONICAL_TRANSCRIPT]:
        Bio::EnsEMBL::Transcript - the canonical transcript of this gene
  Arg [-CANONICAL_TRANSCRIPT_ID]:
        integer - the canonical transcript dbID of this gene, if the
        transcript object itself is not available.

  Example    : $gene = Bio::EnsEMBL::Gene->new(...);
  Description: Creates a new gene object
  Returntype : Bio::EnsEMBL::Gene
  Exceptions : none
  Caller     : general
  Status     : Stable

=cut

sub new {
  my $caller = shift;

  my $class = ref($caller) || $caller;
  my $self = $class->SUPER::new(@_);
  my (
    $stable_id,               $version,
    $external_name,           $type,
    $external_db,             $external_status,
    $display_xref,            $description,
    $transcripts,             $created_date,
    $modified_date,           $confidence,
    $biotype,                 $source,
    $is_current,
    $canonical_transcript_id, $canonical_transcript
    )
    = rearrange( [
      'STABLE_ID',               'VERSION',
      'EXTERNAL_NAME',           'TYPE',
      'EXTERNAL_DB',             'EXTERNAL_STATUS',
      'DISPLAY_XREF',            'DESCRIPTION',
      'TRANSCRIPTS',             'CREATED_DATE',
      'MODIFIED_DATE',           'CONFIDENCE',
      'BIOTYPE',                 'SOURCE',
      'IS_CURRENT',
      'CANONICAL_TRANSCRIPT_ID', 'CANONICAL_TRANSCRIPT'
    ],
    @_
    );


  if ($transcripts) {
    $self->{'_transcript_array'} = $transcripts;
    $self->recalculate_coordinates();
  }

  $self->stable_id($stable_id);
  $self->{'created_date'}  = $created_date;
  $self->{'modified_date'} = $modified_date;

  $self->external_name($external_name) if ( defined $external_name );
  $self->external_db($external_db)     if ( defined $external_db );
  $self->external_status($external_status)
    if ( defined $external_status );
  $self->display_xref($display_xref) if ( defined $display_xref );

  $self->{'biotype'} = $biotype || $type;

  $self->description($description);
  $self->source($source);

  # Default version
  if ( !defined($version) ) { $version = 1 }
  $self->{'version'} = $version;

  # default to is_current
  $is_current = 1 unless (defined($is_current));
  $self->{'is_current'} = $is_current;

  # Add the canonical transcript if we were given one, otherwise add the
  # canonical transcript internal ID if we were given one.
  if ( defined($canonical_transcript) ) {
    $self->canonical_transcript($canonical_transcript);
  } elsif ( defined($canonical_transcript_id) ) {
    $self->{'canonical_transcript_id'} = $canonical_transcript_id;
  }

  return $self;
}



=head2 external_name

  Arg [1]    : (optional) String - the external name to set
  Example    : $gene->external_name('BRCA2');
  Description: Getter/setter for attribute external_name.
  Returntype : String or undef
  Exceptions : none
  Caller     : general
  Status     : Stable

=cut

sub external_name {
  my  $self  = shift;

  $self->{'external_name'} = shift if (@_);

  if (defined $self->{'external_name'}) {
    return $self->{'external_name'};
  }

  my $display_xref = $self->display_xref();

  if (defined $display_xref) {
    return $display_xref->display_id();
  } else {
    return undef;
  }
}



=head2 source

  Arg [1]    : (optional) String - the source to set
  Example    : $gene->source('ensembl');
  Description: Getter/setter for attribute source
  Returntype : String
  Exceptions : none
  Caller     : general
  Status     : Stable

=cut

sub source {
  my $self = shift;
  $self->{'source'} = shift if( @_ );
  return ( $self->{'source'} || "ensembl" );
}


=head2 external_db	

  Arg [1]    : (optional) String - name of external db to set
  Example    : $gene->external_db('HGNC');
  Description: Getter/setter for attribute external_db. The db is the one that 
               belongs to the external_name.  
  Returntype : String
  Exceptions : none
  Caller     : general
  Status     : Stable

=cut

sub external_db {
  my $self = shift;

  $self->{'external_db'} = shift if( @_ );

  if( exists $self->{'external_db'} ) {
    return $self->{'external_db'};
  }

  my $display_xref = $self->display_xref();

  if( defined $display_xref ) {
    return $display_xref->dbname()
  } else {
    return undef;
  }
}


=head2 external_status

  Arg [1]    : (optional) String - status of the external db
  Example    : $gene->external_status('KNOWNXREF');
  Description: Getter/setter for attribute external_status. The status of
               the external db of the one that belongs to the external_name.
  Returntype : String
  Exceptions : none
  Caller     : general
  Status     : Stable

=cut

sub external_status {
  my $self = shift;

  $self->{'_ext_status'} = shift if ( @_ );
  return $self->{'_ext_status'} if exists $self->{'_ext_status'};

  my $display_xref = $self->display_xref();

  if( defined $display_xref ) {
    return $display_xref->status()
  } else {
    return undef;
  }
}


=head2 description

  Arg [1]    : (optional) String - the description to set
  Example    : $gene->description('This is the gene\'s description');
  Description: Getter/setter for gene description
  Returntype : String
  Exceptions : none
  Caller     : general
  Status     : Stable

=cut

sub description {
    my $self = shift;
    $self->{'description'} = shift if( @_ );
    return $self->{'description'};
}


=head2 equals

  Arg [1]       : Bio::EnsEMBL::Gene gene
  Example       : if ($geneA->equals($geneB)) { ... }
  Description   : Compares two genes for equality.
                  The test for eqality goes through the following list
                  and terminates at the first true match:

                  1. If Bio::EnsEMBL::Feature::equals() returns false,
                     then the genes are *not* equal.
                  2. If the biotypes differ, then the genes are *not*
                     equal.
                  3. If both genes have stable IDs: if these are the
                     same, the genes are equal, otherwise not.
                  4. If both genes have the same number of transcripts
                     and if these are (when compared pair-wise sorted by
                     start-position and length) the same, then they are
                     equal, otherwise not.

  Return type   : Boolean (0, 1)

  Exceptions    : Thrown if a non-gene is passed as the argument.

=cut

sub equals {
  my ( $self, $gene ) = @_;

  if ( !defined($gene) ) { return 0 }
  if ( $self eq $gene ) { return 1 }

  assert_ref( $gene, 'Bio::EnsEMBL::Gene' );

  my $feature_equals = $self->SUPER::equals($gene);
  if ( defined($feature_equals) && $feature_equals == 0 ) {
    return 0;
  }

  if ( $self->biotype() ne $gene->biotype() ) {
    return 0;
  }

  if ( defined( $self->stable_id() ) && defined( $gene->stable_id() ) )
  {
    if   ( $self->stable_id() eq $gene->stable_id() ) { return 1 }
    else                                              { return 0 }
  }

  my @self_transcripts = sort {
    $a->start() <=> $b->start() ||
      $a->length() <=> $b->length()
  } @{ $self->get_all_Transcripts() };
  my @gene_transcripts = sort {
    $a->start() <=> $b->start() ||
      $a->length() <=> $b->length()
  } @{ $gene->get_all_Transcripts() };

  if ( scalar(@self_transcripts) != scalar(@gene_transcripts) ) {
    return 0;
  }

  while (@self_transcripts) {
    my $self_transcript = shift(@self_transcripts);
    my $gene_transcript = shift(@gene_transcripts);

    if ( !$self_transcript->equals($gene_transcript) ) {
      return 0;
    }
  }

  return 1;
} ## end sub equals

=head2 canonical_transcript

  Arg [1]    : (optional) Bio::EnsEMBL::Transcript - canonical_transcript object
  Example    : $gene->canonical_transcript($canonical_transcript);
  Description: Getter/setter for the canonical_transcript
  Returntype : Bio::EnsEMBL::Transcript
  Exceptions : Throws if argument is not a transcript object.
  Caller     : general
  Status     : Stable

=cut

sub canonical_transcript {
  my ( $self, $transcript ) = @_;

  if ( defined($transcript) ) {
    # We're attaching a new canonical transcript.

    assert_ref( $transcript, 'Bio::EnsEMBL::Transcript' );

    # If there's already a canonical transcript, make sure it doesn't
    # think it's still canonical.
    if ( defined( $self->{'canonical_transcript'} ) ) {
      $self->{'canonical_transcript'}->is_canonical(0);
    }

    $self->{'canonical_transcript'}    = $transcript;
    $self->{'canonical_transcript_id'} = $transcript->dbID();

    $transcript->is_canonical(1);

  } elsif (   !defined( $self->{'canonical_transcript'} )
            && defined( $self->{'canonical_transcript_id'} )
            && $self->{'canonical_transcript_id'} != 0 )
  {
    # We have not attached a canoncical transcript, but we have the dbID
    # of one.

    if ( defined( $self->adaptor() ) ) {
      my $transcript_adaptor =
        $self->adaptor()->db()->get_TranscriptAdaptor();

      my $canonical_transcript =
        $transcript_adaptor->fetch_by_dbID(
                                   $self->{'canonical_transcript_id'} );

      if ( defined($canonical_transcript) ) {
        # Recusive call...
        $self->canonical_transcript($canonical_transcript);
      }

    } else {
      warning(   "Gene has no adaptor "
               . "when trying to fetch canonical transcript." );
    }

  } ## end elsif ( !defined( $self->...))

  return $self->{'canonical_transcript'};
} ## end sub canonical_transcript


=head2 get_all_Attributes

  Arg [1]    : (optional) String $attrib_code
               The code of the attribute type to retrieve values for
  Example    : my ($author) = @{ $gene->get_all_Attributes('author') };
               my @gene_attributes = @{ $gene->get_all_Attributes };
  Description: Gets a list of Attributes of this gene.
               Optionally just get Attributes for given code.
  Returntype : Listref of Bio::EnsEMBL::Attribute
  Exceptions : warning if gene does not have attached adaptor and attempts lazy
               load.
  Caller     : general
  Status     : Stable

=cut

sub get_all_Attributes {
  my $self = shift;
  my $attrib_code = shift;

  if ( ! exists $self->{'attributes' } ) {
    if (!$self->adaptor() ) {
      return [];
    }

    my $attribute_adaptor = $self->adaptor->db->get_AttributeAdaptor();
    $self->{'attributes'} = $attribute_adaptor->fetch_all_by_Gene($self);
  }

  if ( defined $attrib_code ) {
    my @results = grep { uc($_->code()) eq uc($attrib_code) }
    @{$self->{'attributes'}};
    return \@results;
  } else {
    return $self->{'attributes'};
  }
}


=head2 add_Attributes

  Arg [1-N]  : list of Bio::EnsEMBL::Attribute's @attribs
               Attribute(s) to add
  Example    : my $attrib = Bio::EnsEMBL::Attribute->new(...);
               $gene->add_Attributes($attrib);
  Description: Adds an Attribute to the Gene. If you add an attribute before
               you retrieve any from database, lazy loading will be disabled.
  Returntype : none
  Exceptions : throw on incorrect arguments
  Caller     : general
  Status     : Stable

=cut

sub add_Attributes {
  my $self = shift;
  my @attribs = @_;

  if( ! exists $self->{'attributes'} ) {
    $self->{'attributes'} = [];
  }

  for my $attrib ( @attribs ) {
    if( ! $attrib->isa( "Bio::EnsEMBL::Attribute" )) {
     throw( "Argument to add_Attribute has to be an Bio::EnsEMBL::Attribute" );
    }
    push( @{$self->{'attributes'}}, $attrib );
  }

  return;
}


=head2 add_DBEntry

  Arg [1]    : Bio::EnsEMBL::DBEntry $dbe
               The dbEntry to be added
  Example    : my $dbe = Bio::EnsEMBL::DBEntery->new(...);
               $gene->add_DBEntry($dbe);
  Description: Associates a DBEntry with this gene. Note that adding DBEntries
               will prevent future lazy-loading of DBEntries for this gene
               (see get_all_DBEntries).
  Returntype : none
  Exceptions : thrown on incorrect argument type
  Caller     : general
  Status     : Stable

=cut

sub add_DBEntry {
  my $self = shift;
  my $dbe = shift;

  unless($dbe && ref($dbe) && $dbe->isa('Bio::EnsEMBL::DBEntry')) {
    throw('Expected DBEntry argument');
  }

  $self->{'dbentries'} ||= [];
  push @{$self->{'dbentries'}}, $dbe;
}


=head2 get_all_DBEntries

  Arg [1]    : (optional) String, external database name,
               SQL wildcard characters (_ and %) can be used to
               specify patterns.

  Arg [2]    : (optional) String, external_db type, can be one of
               ('ARRAY','ALT_TRANS','ALT_GENE','MISC','LIT','PRIMARY_DB_SYNONYM','ENSEMBL'),
               SQL wildcard characters (_ and %) can be used to
               specify patterns.

  Example    : my @dbentries = @{ $gene->get_all_DBEntries() };
               @dbentries = @{ $gene->get_all_DBEntries('Uniprot%') };
               @dbentries = @{ $gene->get_all_DBEntries('%', 'ENSEMBL') };}

  Description: Retrieves DBEntries (xrefs) for this gene.  This does
               *not* include DBEntries that are associated with the
               transcripts and corresponding translations of this
               gene (see get_all_DBLinks()).

               This method will attempt to lazy-load DBEntries
               from a database if an adaptor is available and no
               DBEntries are present on the gene (i.e. they have not
               already been added or loaded).

  Return type: Listref of Bio::EnsEMBL::DBEntry objects
  Exceptions : none
  Caller     : get_all_DBLinks, GeneAdaptor::store
  Status     : Stable

=cut

sub get_all_DBEntries {
  my ( $self, $db_name_exp, $ex_db_type ) = @_;

  my $cache_name = 'dbentries';

  if ( defined($db_name_exp) ) {
    $cache_name .= $db_name_exp;
  }

  if ( defined($ex_db_type) ) {
    $cache_name .= $ex_db_type;
  }

  # if not cached, retrieve all of the xrefs for this gene
  if ( !defined( $self->{$cache_name} ) && defined( $self->adaptor() ) )
  {
    $self->{$cache_name} =
      $self->adaptor()->db()->get_DBEntryAdaptor()
      ->fetch_all_by_Gene( $self, $db_name_exp, $ex_db_type );
  }

  $self->{$cache_name} ||= [];

  return $self->{$cache_name};
} ## end sub get_all_DBEntries

=head2 get_all_object_xrefs

  Arg [1]    : (optional) String, external database name

  Arg [2]    : (optional) String, external_db type

  Example    : @oxrefs = @{ $gene->get_all_object_xrefs() };

  Description: Retrieves xrefs for this gene.  This does *not*
               include xrefs that are associated with the
               transcripts or corresponding translations of this
               gene (see get_all_xrefs()).

               This method will attempt to lazy-load xrefs from a
               database if an adaptor is available and no xrefs are
               present on the gene (i.e. they have not already been
               added or loaded).

                NB: This method is an alias for the
                    get_all_DBentries() method.

  Return type: Listref of Bio::EnsEMBL::DBEntry objects

  Status     : Stable

=cut

sub get_all_object_xrefs {
  my $self = shift;
  return $self->get_all_DBEntries(@_);
}

=head2 get_all_DBLinks

  Arg [1]    : String database name (optional)
               SQL wildcard characters (_ and %) can be used to
               specify patterns.

  Arg [2]    : (optional) String, external database type, can be one of
               ('ARRAY','ALT_TRANS','ALT_GENE','MISC','LIT','PRIMARY_DB_SYNONYM','ENSEMBL'),
               SQL wildcard characters (_ and %) can be used to
               specify patterns.

  Example    : @dblinks = @{ $gene->get_all_DBLinks() };
               @dblinks = @{ $gene->get_all_DBLinks('Uniprot%') };
               @dblinks = @{ $gene->get_all_DBLinks('%', 'ENSEMBL') };}

  Description: Retrieves *all* related DBEntries for this gene. This
               includes all DBEntries that are associated with the
               transcripts and corresponding translations of this
               gene.

               If you only want to retrieve the DBEntries
               associated with the gene (and not the transcript
               and translations) then you should use the
               get_all_DBEntries() call instead.

               Note: Each entry may be listed more than once.  No
               uniqueness checks are done.  Also if you put in an
               incorrect external database name no checks are done
               to see if this exists, you will just get an empty
               list.

  Return type: Listref of Bio::EnsEMBL::DBEntry objects
  Exceptions : none
  Caller     : general
  Status     : Stable

=cut

sub get_all_DBLinks {
  my ( $self, $db_name_exp, $ex_db_type ) = @_;

  my @links =
    @{ $self->get_all_DBEntries( $db_name_exp, $ex_db_type ) };

  # Add all of the transcript and translation xrefs to the return list.
  foreach my $transcript ( @{ $self->get_all_Transcripts() } ) {
    push( @links,
          @{$transcript->get_all_DBLinks( $db_name_exp, $ex_db_type ) }
    );
  }

  return \@links;
}

=head2 get_all_xrefs

  Arg [1]    : String database name (optional)
               SQL wildcard characters (_ and %) can be used to
               specify patterns.

  Example    : @xrefs = @{ $gene->get_all_xrefs() };
               @xrefs = @{ $gene->get_all_xrefs('Uniprot%') };

  Description: Retrieves *all* related xrefs for this gene.  This
               includes all xrefs that are associated with the
               transcripts and corresponding translations of this
               gene.

               If you want to retrieve the xrefs associated
               with only the gene (and not the transcript
               or translations) then you should use the
               get_all_object_xrefs() method instead.

               Note: Each entry may be listed more than once.  No
               uniqueness checks are done.  Also if you put in an
               incorrect external database name no checks are done
               to see if this exists, you will just get an empty
               list.

                NB: This method is an alias for the
                    get_all_DBLinks() method.

  Return type: Listref of Bio::EnsEMBL::DBEntry objects

  Status     : Stable

=cut

sub get_all_xrefs {
  my $self = shift;
  return $self->get_all_DBLinks(@_);
}

=head2 get_all_Exons

  Example    : my @exons = @{ $gene->get_all_Exons };
  Description: Returns a set of all the exons associated with this gene.
  Returntype : Listref of Bio::EnsEMBL::Exon objects
  Exceptions : none
  Caller     : general
  Status     : Stable

=cut


sub get_all_Exons {
  my $self = shift;

  my %h;
  my @out = ();

  foreach my $trans ( @{$self->get_all_Transcripts} ) {
    foreach my $e ( @{$trans->get_all_Exons} ) {
      $h{$e->start()."-".$e->end()."-".$e->strand()."-".$e->phase()."-".$e->end_phase()} = $e;
    }
  }

  push @out, values %h;

  return \@out;
}

=head2 get_all_Introns

  Arg [1]    : none
  Example    : my @introns = @{$gene->get_all_Introns()};
  Description: Returns an listref of the introns in this gene in order.
               i.e. the first intron in the listref is the 5prime most exon in
               the gene.
  Returntype : listref to Bio::EnsEMBL::Intron objects
  Exceptions : none
  Caller     : general
  Status     : Stable

=cut

sub get_all_Introns {
  my $self = shift;

  my %h;
  my @out = ();
  my @introns;

  foreach my $trans ( @{$self->get_all_Transcripts} ) {
    my @exons = @{ $trans->get_all_Exons() };
    for (my $i = 0; $i < scalar(@exons) - 1; $i++) {
      my $intron = new Bio::EnsEMBL::Intron($exons[$i], $exons[$i+1]);
      push (@introns, $intron);
    }
  }

  return \@introns;
}


=head2 get_all_homologous_Genes

  Arg[1]     : String The compara synonym to use when looking for a database in the
               registry. If not provided we will use the very first compara database
               we find.
  Description: Queries the Ensembl Compara database and retrieves all
               Genes from other species that are orthologous.
               REQUIRES properly setup Registry conf file. Meaning that
               one of the aliases for each core db has to be "Genus species"
               e.g. "Homo sapiens" (as in the name column in genome_db table
               in the compara database).

               The data is cached in this Object for faster re-retreival.
  Returntype : listref [
                        Bio::EnsEMBL::Gene,
                        Bio::EnsEMBL::Compara::Homology,
                        string $species # needed as cannot get spp from Gene 
                       ]
  Exceptions : none
  Caller     : general
  Status     : Stable

=cut

sub get_all_homologous_Genes {
  my ($self, $db_synonym) = @_;

  #Look for DBAdaptors which have a group of compara; these are compara DBAs. 
  #If given a synonym 
  my %args = (-GROUP => 'compara');
  $args{-SPECIES} = $db_synonym if $db_synonym;
  my ($compara_dba) = @{Bio::EnsEMBL::Registry->get_all_DBAdaptors(%args)};
  unless( $compara_dba ) {
    throw("No compara found in Bio::EnsEMBL::Registry. Please fully populate the Registry or construct a Bio::EnsEMBL::Compara::DBSQL::DBAdaptor");
  }
  my $compara_species = $compara_dba->species();
  if( exists( $self->{'homologues'}->{$compara_species} ) ){
    return $self->{'homologues'}->{$compara_species};
  }
  $self->{'homologues'}->{$compara_species} = [];

  # Get the compara 'member' corresponding to self
  my $member_adaptor   = $compara_dba->get_adaptor('GeneMember');
  my $query_member = $member_adaptor->fetch_by_stable_id($self->stable_id);
  unless( $query_member ){ return $self->{'homologues'}->{$compara_species} };

  # Get the compara 'homologies' corresponding to 'member'
  my $homology_adaptor = $compara_dba->get_adaptor('Homology');
  my @homolos = @{$homology_adaptor->fetch_all_by_Member($query_member)};
  unless( scalar(@homolos) ){ return $self->{'homologues'}->{$compara_species} };

  # Get the ensembl 'genes' corresponding to 'homologies'
  foreach my $homolo( @homolos ){
    foreach my $member( @{$homolo->get_all_GeneMembers} ){
      my $hstable_id = $member->stable_id;
      next if ($hstable_id eq $query_member->stable_id); # Ignore self     
      my $hgene = undef;
      eval { $hgene = $member->get_Gene;} ;
      unless( $hgene ){
        # Something up with DB. Create a new gene is best we can do
        $hgene = Bio::EnsEMBL::Gene->new
            ( -stable_id=>$hstable_id,
              -description=>$member->description, );
      }
      my $hspecies = $member->genome_db->name;
      push @{$self->{'homologues'}->{$compara_species}}, [$hgene,$homolo,$hspecies];
    }
  }
  return $self->{'homologues'}->{$compara_species};
}

=head2 _clear_homologues

  Description: Removes any cached homologues from the Gene which could have been
               fetched from the C<get_all_homologous_Genes()> call.
  Returntype : none
  Exceptions : none
  Caller     : general

=cut

sub _clear_homologues {
  my ($self) = @_;
  delete $self->{homologues};
}

=head2 add_Transcript

  Arg [1]    : Bio::EnsEMBL::Transcript $trans
               The transcript to add to the gene
  Example    : my $transcript = Bio::EnsEMBL::Transcript->new(...);
               $gene->add_Transcript($transcript);
  Description: Adds another Transcript to the set of alternatively
               spliced Transcripts of this gene. If it shares exons 
               with another Transcript, these should be object-identical.
  Returntype : none
  Exceptions : none
  Caller     : general
  Status     : Stable

=cut

sub add_Transcript {
   my ($self, $trans) = @_;

   if( !ref $trans || ! $trans->isa("Bio::EnsEMBL::Transcript") ) {
       throw("$trans is not a Bio::EnsEMBL::Transcript!");
   }

   $self->{'_transcript_array'} ||= [];
   push(@{$self->{'_transcript_array'}},$trans);

   $self->recalculate_coordinates();
}

sub remove_Transcript {
  my ($self,$trans) = @_;
  if( !ref $trans || ! $trans->isa("Bio::EnsEMBL::Transcript") ) {
       throw("$trans is not a Bio::EnsEMBL::Transcript!");
  }
  # Clean transcript from live data
  $self->get_all_Transcripts; # force lazy load.
  my $array = $self->{_transcript_array};
  my $db_id = $trans->dbID;
  @$array = grep { $_->dbID != $db_id } @$array;
  # Recalculate and store new gene coordinates
  $self->adaptor->update_coords($self);
}


=head2 get_all_Transcripts

  Example    : my @transcripts = @{ $gene->get_all_Transcripts };
  Description: Returns the Transcripts in this gene.
  Returntype : Listref of Bio::EnsEMBL::Transcript objects
  Warning    : This method returns the internal transcript array 
               used by this object. Avoid any modification
               of this array. We class use of shift and 
               reassignment of the loop variable when iterating
               this array as modification.

               Dereferencing the structure as shown in the example is
               a safe way of using this data structure.
  Exceptions : none
  Caller     : general
  Status     : Stable

=cut

sub get_all_Transcripts {
  my $self = shift;

  if( ! exists $self->{'_transcript_array'} ) {
    if( defined $self->adaptor() ) {
      my $ta = $self->adaptor()->db()->get_TranscriptAdaptor();
      my $transcripts = $ta->fetch_all_by_Gene( $self );
      $self->{'_transcript_array'} = $transcripts;
    }
  }
  my @array_copy;
  if (defined $self->{'_transcript_array'}) {
    @array_copy = @{ $self->{'_transcript_array'} } ;
    return \@array_copy;
  }
  return;
}


=head2 get_all_alt_alleles

  Example    : my @alt_genes = @{ $gene->get_all_alt_alleles };
               foreach my $alt_gene (@alt_genes) {
                 print "Alternate allele: " . $alt_gene->stable_id() . "\n";
               }
  Description: Returns a listref of Gene objects that represent this Gene on
               an alternative haplotype. Empty list if there is no such
               Gene (eg there is no overlapping haplotype).
  Returntype : listref of Bio::EnsEMBL::Gene objects
  Exceptions : none
  Caller     : general
  Status     : Stable

=cut

sub get_all_alt_alleles {
  my $self = shift;
  my $result = $self->adaptor()->fetch_all_alt_alleles( $self );
  return $result;
}


=head2 version

  Arg [1]    : (optional) Int
               A version number for the stable_id
  Example    : $gene->version(2);
  Description: Getter/setter for version number
  Returntype : Int
  Exceptions : none
  Caller     : general
  Status     : Stable

=cut

sub version {
  my $self = shift;
  $self->{'version'} = shift if(@_);
  return $self->{'version'};
}


=head2 stable_id

  Arg [1]    : (optional) String - the stable ID to set
  Example    : $gene->stable_id("ENSG0000000001");
  Description: Getter/setter for stable id for this gene.
  Returntype : String
  Exceptions : none
  Caller     : general
  Status     : Stable

=cut

sub stable_id {
  my $self = shift;
  $self->{'stable_id'} = shift if(@_);
  return $self->{'stable_id'};
}

=head2 stable_id_version

  Arg [1]    : (optional) String - the stable ID with version to set
  Example    : $gene->stable_id("ENSG0000000001.3");
  Description: Getter/setter for stable id with version for this gene.
  Returntype : String
  Exceptions : none
  Caller     : general
  Status     : Stable

=cut

sub stable_id_version {
    my $self = shift;
    if(my $stable_id = shift) {
	# See if there's an embedded period, assume that's a
	# version, might not work for some species but you
	# should use ->stable_id() and version() if you're worried
	# about ambiguity
	my $vindex = rindex($stable_id, '.');
	# Set the stable_id and version pair depending on if
	# we found a version delimiter in the stable_id
	($self->{stable_id}, $self->{version}) = ($vindex > 0 ?
						  (substr($stable_id,0,$vindex), substr($stable_id,$vindex+1)) :
						  $stable_id, undef);
    }
    return $self->{stable_id} . ($self->{version} ? ".$self->{version}" : '');
}

=head2 is_current

  Arg [1]    : Boolean $is_current
  Example    : $gene->is_current(1)
  Description: Getter/setter for is_current state of this gene.
  Returntype : Int
  Exceptions : none
  Caller     : general
  Status     : Stable

=cut

sub is_current {
  my $self = shift;
  $self->{'is_current'} = shift if (@_);
  return $self->{'is_current'};
}


=head2 created_date

  Arg [1]    : (optional) String - created date to set (as a UNIX time int)
  Example    : $gene->created_date('1141948800');
  Description: Getter/setter for attribute created_date
  Returntype : String
  Exceptions : none
  Caller     : general
  Status     : Stable

=cut

sub created_date {
  my $self = shift;
  $self->{'created_date'} = shift if ( @_ );
  return $self->{'created_date'};
}


=head2 modified_date

  Arg [1]    : (optional) String - modified date to set (as a UNIX time int)
  Example    : $gene->modified_date('1141948800');
  Description: Getter/setter for attribute modified_date
  Returntype : String
  Exceptions : none
  Caller     : general
  Status     : Stable

=cut

sub modified_date {
  my $self = shift;
  $self->{'modified_date'} = shift if ( @_ );
  return $self->{'modified_date'};
}


=head2 transform

  Arg [1]    : String - coordinate system name to transform to
  Arg [2]    : String - coordinate system version
  Example    : my $new_gene = $gene->transform('supercontig');
  Description: Moves this gene to the given coordinate system. If this gene has
               Transcripts attached, they move as well.
  Returntype : Bio::EnsEMBL::Gene
  Exceptions : throw on wrong parameters
  Caller     : general
  Status     : Stable

=cut

sub transform {
  my $self = shift;

  my $new_gene = $self->SUPER::transform(@_);

  if ( !defined($new_gene) ) {
    # check if this gene projects at all to requested coord system,
    #  if not we are done.
    my @segments = @{ $self->project(@_) };
    if ( !@segments ) {
      return undef;
    }
  }

  #
  # If you are transforming the gene then make sure the transcripts and exons are loaded
  #

  foreach my $tran (@{$self->get_all_Transcripts}){
    $tran->get_all_Exons();
  }

  if( exists $self->{'_transcript_array'} ) {
    my @new_transcripts;
    my ( $strand, $slice );
    my $low_start = POSIX::INT_MAX;
    my $hi_end = POSIX::INT_MIN;
    for my $old_transcript ( @{$self->{'_transcript_array'}} ) {
      my $new_transcript = $old_transcript->transform( @_ );
      # this can fail if gene transform failed  
      
      return undef unless $new_transcript;

      if( ! defined $new_gene ) {
	if( $new_transcript->start() < $low_start ) {
	  $low_start = $new_transcript->start();
	}
	if( $new_transcript->end() > $hi_end ) {
	  $hi_end = $new_transcript->end();
	}
	$slice = $new_transcript->slice();
	$strand = $new_transcript->strand();
      }
      push( @new_transcripts, $new_transcript );
    }

    if( ! defined $new_gene ) {
      %$new_gene = %$self;
      bless $new_gene, ref( $self );

      $new_gene->start( $low_start );
      $new_gene->end( $hi_end );
      $new_gene->strand( $strand );
      $new_gene->slice( $slice );
    }

    $new_gene->{'_transcript_array'} = \@new_transcripts;
  }

  if(exists $self->{attributes}) {
    $new_gene->{attributes} = [@{$self->{attributes}}];
  }

  return $new_gene;
}


=head2 transfer

  Arg [1]    : Bio::EnsEMBL::Slice $destination_slice
  Example    : my $new_gene = $gene->transfer($slice);
  Description: Moves this Gene to given target slice coordinates. If Transcripts
               are attached they are moved as well. Returns a new gene.
  Returntype : Bio::EnsEMBL::Gene
  Exceptions : none
  Caller     : general
  Status     : Stable

=cut

sub transfer {
  my $self  = shift;
  
  my $new_gene = $self->SUPER::transfer( @_ );
  return undef unless $new_gene;

  if( exists $self->{'_transcript_array'} ) {
    my @new_transcripts;
    for my $old_transcript ( @{$self->{'_transcript_array'}} ) {
      my $new_transcript = $old_transcript->transfer( @_ );
      push( @new_transcripts, $new_transcript );
    }
    $new_gene->{'_transcript_array'} = \@new_transcripts;
  }

  if(exists $self->{attributes}) {
    $new_gene->{attributes} = [@{$self->{attributes}}];
  }
  
  return $new_gene;
}


=head2 display_xref

  Arg [1]    : (optional) Bio::EnsEMBL::DBEntry - the display xref to set
  Example    : $gene->display_xref($db_entry);
  Description: Getter/setter display_xref for this gene.
  Returntype : Bio::EnsEMBL::DBEntry
  Exceptions : none
  Caller     : general
  Status     : Stable

=cut

sub display_xref {
  my $self = shift;
  $self->{'display_xref'} = shift if(@_);
  return $self->{'display_xref'};
}


=head2 display_id

  Example    : print $gene->display_id();
  Description: This method returns a string that is considered to be
               the 'display' identifier. For genes this is (depending on
               availability and in this order) the stable Id, the dbID or an
               empty string.
  Returntype : String
  Exceptions : none
  Caller     : web drawing code
  Status     : Stable

=cut

sub display_id {
  my $self = shift;
  return $self->{'stable_id'} || $self->dbID || '';
}


=head2 recalculate_coordinates

  Example    : $gene->recalculate_coordinates;
  Description: Called when transcript added to the gene, tries to adapt the
               coords for the gene.
  Returntype : none
  Exceptions : none
  Caller     : internal
  Status     : Stable

=cut

sub recalculate_coordinates {
  my $self = shift;

  my $transcripts = $self->get_all_Transcripts();

  return if(!$transcripts || !@$transcripts);

  my ( $slice, $start, $end, $strand );
  $slice = $transcripts->[0]->slice();
  $strand = $transcripts->[0]->strand();
  $start = $transcripts->[0]->start();
  $end = $transcripts->[0]->end();

  my $transsplicing = 0;

  for my $t ( @$transcripts ) {
    if( $t->start() < $start ) {
      $start = $t->start();
    }

    if( $t->end() > $end ) {
      $end = $t->end();
    }

    if( $t->slice()->name() ne $slice->name() ) {
      throw( "Transcripts with different slices not allowed on one Gene" );
    }

    if( $t->strand() != $strand ) {
      $transsplicing = 1;
    }
  }
  if( $transsplicing ) {
    warning( "Gene contained trans splicing event" );
  }

  $self->start( $start );
  $self->end( $end );
  $self->strand( $strand );
  $self->slice( $slice );
}


=head2 get_all_DASFactories

  Example    : $dasref = $prot->get_all_DASFactories
  Description: Retrieves a listref of registered DAS objects
              TODO: Abstract to a DBLinkContainer obj
  Returntype : [ DAS_objects ]
  Exceptions : none
  Caller     : general
  Status     : Stable

=cut

sub get_all_DASFactories {
   my $self = shift;
   return [ $self->adaptor()->db()->_each_DASFeatureFactory ];
}


=head2 get_all_DAS_Features

  Example    : $features = $prot->get_all_DAS_Features;
  Description: Retrieves a hash reference to a hash of DAS feature
               sets, keyed by the DNS, NOTE the values of this hash
               are an anonymous array containing:
                (1) a pointer to an array of features
                (2) a pointer to the DAS stylesheet
  Returntype : hashref of Bio::SeqFeatures
  Exceptions : none
  Caller     : webcode
  Status     : Stable

=cut

sub get_all_DAS_Features{
  my ($self, @args) = @_;
  my $slice = $self->feature_Slice;
  return $self->SUPER::get_all_DAS_Features($slice);
}


=head2 load

  Arg [1]       : Boolean $load_xrefs
                  Load (or don't load) xrefs.  Default is to load xrefs.
  Example       : $gene->load();
  Description   : The Ensembl API makes extensive use of
                  lazy-loading.  Under some circumstances (e.g.,
                  when copying genes between databases), all data of
                  an object needs to be fully loaded.  This method
                  loads the parts of the object that are usually
                  lazy-loaded.  It will also call the equivalent
                  method on all the transcripts of the gene.
  Returns       : 

=cut

sub load {
  my ( $self, $load_xrefs ) = @_;

  if ( !defined($load_xrefs) ) { $load_xrefs = 1 }

  foreach my $transcript ( @{ $self->get_all_Transcripts() } ) {
    $transcript->load($load_xrefs);
  }

  $self->analysis();
  $self->get_all_Attributes();
  $self->stable_id();
  $self->canonical_transcript();

  if ($load_xrefs) {
    $self->get_all_DBEntries();
  }
}

=head2 flush_Transcripts

  Description : Empties out caches and unsets fields of this Gene.
                Beware of further actions without adding some new transcripts.
  Example     : $gene->flush_Transcripts();

=cut

sub flush_Transcripts {
    my $self = shift;
    $self->{'_transcript_array'} = [];
    $self->{'canonical_transcript_id'} = undef;
    $self->{'canonical_transcript'} = undef;
    return;
}

=head2 is_ref

  Description: getter setter for the gene attribute is_ref
  Arg [1]    : (optional) 1 or 0
  return     : boolean

=cut

sub is_reference{
  my ( $self, $is_ref) = @_;

  if(defined($is_ref)){
    $self->{'is_ref'} = $is_ref;
  }
  else{
    $self->{'is_ref'} = $self->adaptor->is_ref($self->dbID);
  }	
  return $self->{'is_ref'};
}

=head2 summary_as_hash

  Example       : $gene_summary = $gene->summary_as_hash();
  Description   : Extends Feature::summary_as_hash
                  Retrieves a summary of this Gene object.
	                  
  Returns       : hashref of arrays of descriptive strings
  Status        : Intended for internal use
=cut

sub summary_as_hash {
  my $self = shift;
  my $summary_ref = $self->SUPER::summary_as_hash;
  $summary_ref->{'description'} = $self->description;
  $summary_ref->{'biotype'} = $self->biotype;
  $summary_ref->{'Name'} = $self->external_name if $self->external_name;
  $summary_ref->{'logic_name'} = $self->analysis->logic_name() if defined $self->analysis();
  $summary_ref->{'source'} = $self->source();
  $summary_ref->{'gene_id'} = $summary_ref->{'id'};

  ## Will only work for for merged species
  my $havana_gene = $self->havana_gene();
  $summary_ref->{'havana_gene'} = $havana_gene->display_id() if defined $havana_gene;
  $summary_ref->{'havana_version'} = $havana_gene->version() if defined $havana_gene;

  ## Stable identifier of the parent gene this gene was projected from
   my $proj_parent_attributes = $self->get_all_Attributes("proj_parent_g");
    if (@{$proj_parent_attributes}) {
      $summary_ref->{'projection_parent_gene'} = $proj_parent_attributes->[0]->value;
    }
  return $summary_ref;
}

=head2 havana_gene

  Example       : $havana_gene = $transcript->havana_gene();
  Description   : Locates the corresponding havana gene
  Returns       : Bio::EnsEMBL::DBEntry
=cut

sub havana_gene {
  my $self = shift;
  my @otts = @{ $self->get_all_DBEntries('Vega_gene') };
  my $ott;
  foreach my $xref (@otts) {
    if ($xref->display_id() =~ /OTT/) {
      $ott = $xref;
      last;
    }
  }
  return $ott;
}

=head2 biotype

  Arg [1]    : Arg [1] : (optional) String - the biotype to set
  Example    : my $biotype = $gene->biotype;
               my $biotype = $gene->biotype('protin_coding');
  Description: Returns the Biotype object of this gene.
               When no biotype exists, defaults to 'protein_coding'.
               When used to set to a biotype that does not exist in
               the biotype table, a biotype object is created with
               the provided argument as name and object_type gene.
  Returntype : Bio::EnsEMBL::Biotype
  Exceptions : none

=cut

sub biotype {
  my ( $self, $new_value) = @_;

  # have a biotype object and not setting new one, return it
  if ( ref $self->{'biotype'} eq 'Bio::EnsEMBL::Biotype' && !defined $new_value ) {
    return $self->{'biotype'};
  }

  # biotype is first set as a string retrieved from the gene table
  # there is no biotype object in the gene object, retrieve it using the biotype string
  # if no string, default to protein_coding. this is legacy behaviour and should probably be revisited
  if ( ref $self->{'biotype'} ne 'Bio::EnsEMBL::Biotype' && !defined $new_value) {
    $new_value = $self->{'biotype'} // 'protein_coding';
  }

  # retrieve biotype object from the biotype adaptor
  if( defined $self->adaptor() ) {
    my $ba = $self->adaptor()->db()->get_BiotypeAdaptor();
    $self->{'biotype'} = $ba->fetch_by_name_object_type( $new_value, 'gene' );
  }
  # if $self->adaptor is unavailable, create a new biotype object containing name and object_type only
  else {
    $self->{'biotype'} = Bio::EnsEMBL::Biotype->new(
            -NAME          => $new_value,
            -OBJECT_TYPE   => 'gene',
    )
  }

  return $self->{'biotype'} ;
}

<<<<<<< HEAD


###########################
# DEPRECATED METHODS FOLLOW
###########################

=head2 fetch_coded_for_regulatory_factors

  Arg [1]    : none
  Example    : $gene->fetch_coded_for_regulatory_factors()
  Description: DEPRECATED: Fetches any regulatory_factors that are coded for by
               this gene.
  Returntype : Listref of Bio::Ensembl::RegulatoryFactor
  Exceptions :
  Caller     : ?
  Status     : At Risk
             : under development

=cut

sub fetch_coded_for_regulatory_factors {

  my ($self) = @_;

  my $rfa = $self->adaptor->db->get_RegulatoryFactorAdaptor();

  return $rfa->fetch_factors_coded_for_by_gene($self);

}


1;
=======
1;
>>>>>>> 78aa1e3e
<|MERGE_RESOLUTION|>--- conflicted
+++ resolved
@@ -1547,39 +1547,4 @@
   return $self->{'biotype'} ;
 }
 
-<<<<<<< HEAD
-
-
-###########################
-# DEPRECATED METHODS FOLLOW
-###########################
-
-=head2 fetch_coded_for_regulatory_factors
-
-  Arg [1]    : none
-  Example    : $gene->fetch_coded_for_regulatory_factors()
-  Description: DEPRECATED: Fetches any regulatory_factors that are coded for by
-               this gene.
-  Returntype : Listref of Bio::Ensembl::RegulatoryFactor
-  Exceptions :
-  Caller     : ?
-  Status     : At Risk
-             : under development
-
-=cut
-
-sub fetch_coded_for_regulatory_factors {
-
-  my ($self) = @_;
-
-  my $rfa = $self->adaptor->db->get_RegulatoryFactorAdaptor();
-
-  return $rfa->fetch_factors_coded_for_by_gene($self);
-
-}
-
-
-1;
-=======
-1;
->>>>>>> 78aa1e3e
+1;