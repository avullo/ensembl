--- conflicted
+++ resolved
@@ -99,11 +99,7 @@
 }
 
 {
-<<<<<<< HEAD
   my %exts = (BAM => ['bam', 'bam.bai'], BIGWIG => ['bw'], VCF => ['vcf.gz', 'vcf.gz.tbi'], 'BAMCOV' => ['bam', 'bam.bai', 'bam.bw']);
-=======
-  my %exts = (BAM => ['bam', 'bam.bai'], BIGWIG => ['bw', 'bam.bw'], VCF => ['vcf.gz', 'vcf.gz.tbi']);
->>>>>>> 74781783
   while( my ($type, $ext) = each %exts ) {
     is_deeply($dfa->DataFile_to_extensions(new_ok('Bio::EnsEMBL::DataFile'=>[%base_args, -FILE_TYPE => $type])), $ext, 'Checking '.$type.' extension');
   }
