# Copyright [1999-2015] Wellcome Trust Sanger Institute and the EMBL-European Bioinformatics Institute
# Copyright [2016] EMBL-European Bioinformatics Institute
# 
# Licensed under the Apache License, Version 2.0 (the "License");
# you may not use this file except in compliance with the License.
# You may obtain a copy of the License at
# 
#      http://www.apache.org/licenses/LICENSE-2.0
# 
# Unless required by applicable law or agreed to in writing, software
# distributed under the License is distributed on an "AS IS" BASIS,
# WITHOUT WARRANTIES OR CONDITIONS OF ANY KIND, either express or implied.
# See the License for the specific language governing permissions and
# limitations under the License.

use strict;
use warnings;

use Test::More;
use Test::Warnings qw(warning);
use Test::Exception;
use Data::Dumper;
use Bio::EnsEMBL::Registry;
use Bio::EnsEMBL::Test::MultiTestDB;
use Bio::EnsEMBL::DBSQL::OntologyDBAdaptor;
use Bio::EnsEMBL::Test::TestUtils;
use Bio::EnsEMBL::Exon;
use Bio::EnsEMBL::FeaturePair;
use Bio::EnsEMBL::Transcript;
use Bio::EnsEMBL::Translation;
use Bio::EnsEMBL::Gene;
use Bio::EnsEMBL::DnaDnaAlignFeature;

# switch on the debug prints
our $verbose = 0;

debug("Startup test");
ok(1);

my $multi = Bio::EnsEMBL::Test::MultiTestDB->new();

my $db = $multi->get_DBAdaptor("core");

debug("Test database instatiated");
ok($db);

my $ontology = Bio::EnsEMBL::Test::MultiTestDB->new('ontology');

my $odb = $ontology->get_DBAdaptor("ontology");
note("Ontology database instatiated");
ok($odb);
my $go_adaptor = $odb->get_OntologyTermAdaptor();


my $gene;
my $ga = $db->get_GeneAdaptor();

debug("Gene->list_dbIDs");
my $ids = $ga->list_dbIDs();
ok(@{$ids});

debug("Gene->list_stable_ids");
my $stable_ids = $ga->list_stable_ids();
ok(@{$stable_ids});

debug("Gene->list_seq_region_ids");
my $region_ids = $ga->list_seq_region_ids();
ok(@{$region_ids});

$gene = $ga->fetch_by_display_label("T9S4_HUMAN");
ok($gene && $gene->dbID() == 18262);

$gene = $ga->fetch_by_stable_id("ENSG00000171456");
debug("Gene->fetch_by_stable_id()");
ok($gene);

my @date_time = localtime($gene->created_date());
ok($date_time[3] == 6 && $date_time[4] == 11 && $date_time[5] == 104);

@date_time = localtime($gene->modified_date());
ok($date_time[3] == 6 && $date_time[4] == 11 && $date_time[5] == 104);

debug("Gene dbID: " . $gene->dbID());
ok($gene->dbID() == 18267);

debug("Gene start: " . $gene->start);
ok($gene->start() == 30735607);

debug("Gene end: " . $gene->end);
ok($gene->end() == 30815178);

debug("Gene external name: " . $gene->external_name);
ok($gene->external_name eq "Q9H466");

debug("Gene external dbname: " . $gene->external_db);
ok($gene->external_db eq "Uniprot/SPTREMBL");

debug("Gene display xref id: " . $gene->display_xref->dbID);
ok($gene->display_xref->dbID() == 128324);

# test the getters and setters
ok(test_getter_setter($gene, "external_name", "banana"));
ok(test_getter_setter($gene, "external_db",   "dummy"));
ok(test_getter_setter($gene, "display_xref",  42));
ok(test_getter_setter($gene, "created_date",  time()));
ok(test_getter_setter($gene, "modified_date", time()));

my $links = $gene->get_all_DBLinks();
debug("Links: " . scalar(@$links));

ok(scalar @$links == 6);

# now create a new gene ...

my $sa = $db->get_SliceAdaptor();

my $slice = $sa->fetch_by_region("chromosome", "20", 30_249_935, 31_254_640);

debug("Slice from SliceAdaptor");
ok($slice);

my $analysis   = $db->get_AnalysisAdaptor->fetch_by_logic_name("ensembl");
my $f_analysis = $db->get_AnalysisAdaptor->fetch_by_logic_name("Vertrna");
debug("Analysis from AnalysisAdaptor");
ok($analysis);

$gene = Bio::EnsEMBL::Gene->new();

my $transcript1 = Bio::EnsEMBL::Transcript->new();
$transcript1->analysis($analysis);
my $transcript2 = Bio::EnsEMBL::Transcript->new();
$transcript2->analysis($analysis);

my $ex1 = Bio::EnsEMBL::Exon->new();
my $ex2 = Bio::EnsEMBL::Exon->new();
my $ex3 = Bio::EnsEMBL::Exon->new();

my $translation1 = Bio::EnsEMBL::Translation->new();
my $translation2 = Bio::EnsEMBL::Translation->new();

ok($gene);

$ex1->start(13586);
$ex1->end(13735);
$ex1->phase(0);
$ex1->end_phase(0);
$ex1->slice($slice);
$ex1->strand(1);
$ex1->analysis($analysis);

my @feats;
my $fp = new Bio::EnsEMBL::FeaturePair;

$fp->start(13586);
$fp->end(13705);
$fp->strand(1);
$fp->score(10);
$fp->slice($slice);
$fp->hstart(100);
$fp->hend(219);
$fp->hstrand(1);
$fp->hseqname('dummy-hid');

push(@feats, $fp);

$fp = new Bio::EnsEMBL::FeaturePair;
$fp->start(13707);
$fp->end(13735);
$fp->strand(1);
$fp->score(10);
$fp->slice($slice);

$fp->hstart(220);
$fp->hend(248);
$fp->hstrand(1);
$fp->hseqname('dummy-hid');
push(@feats, $fp);

#
#
# 2 Test DnaDnaAlignFeature::new(-features)
#
my $dnaf = Bio::EnsEMBL::DnaDnaAlignFeature->new(-features => \@feats);
$dnaf->analysis($f_analysis);

$ex1->add_supporting_features($dnaf);

$ex2->start(201372);
$ex2->end(201571);
$ex2->phase(0);
$ex2->end_phase(-1);
$ex2->slice($slice);
$ex2->strand(1);
$ex2->analysis($analysis);

@feats = ();
$fp    = new Bio::EnsEMBL::FeaturePair;

$fp->start(201372);
$fp->end(201471);
$fp->strand(1);
$fp->score(10);
$fp->slice($slice);
$fp->hstart(100);
$fp->hend(199);
$fp->hstrand(1);
$fp->hseqname('dummy-hid');

push(@feats, $fp);

$fp = new Bio::EnsEMBL::FeaturePair;
$fp->start(201472);
$fp->end(201571);
$fp->strand(1);
$fp->score(10);
$fp->slice($slice);

$fp->hstart(201);
$fp->hend(300);
$fp->hstrand(1);
$fp->hseqname('dummy-hid');
push(@feats, $fp);

#
#
# 2 Test DnaDnaAlignFeature::new(-features)
#
$dnaf = Bio::EnsEMBL::DnaDnaAlignFeature->new(-features => \@feats);
$dnaf->analysis($f_analysis);

$ex2->add_supporting_features($dnaf);

$ex3->start(210600);
$ex3->end(210800);
$ex3->phase(-1);
$ex3->end_phase(-1);
$ex3->slice($slice);
$ex3->strand(1);
$ex3->analysis($analysis);

$transcript1->add_Exon($ex1);
$transcript1->add_Exon($ex2);
$translation1->start_Exon($ex1);
$translation1->end_Exon($ex2);
$translation1->start(1);
$translation1->end(150);
$transcript1->translation($translation1);

$transcript2->add_Exon($ex1);
$transcript2->add_Exon($ex2);
$transcript2->add_Exon($ex3);
$translation2->start_Exon($ex1);
$translation2->end_Exon($ex2);
$translation2->start(1);
$translation2->end(180);
$transcript2->translation($translation2);

debug("Transcripts created");
ok($transcript1);

$gene->add_Transcript($transcript1);
$gene->add_Transcript($transcript2);

$gene->analysis($analysis);

debug("Getting all the Transcripts/Exons from new Gene");

my $count      = 0;
my $translates = 1;

foreach my $tr (@{$gene->get_all_Transcripts()}) {
  if ($tr->translate()->seq() =~ /\*./) {
	$translates = 0;
	debug("Translate failed.");
  }
  debug("Translation: " . $tr->translate()->seq());
  foreach my $exon (@{$tr->get_all_Exons()}) {
	debug("  Exon start: " . $exon->start());
	debug("  Exon end:   " . $exon->end());
	debug("  Exon strand " . $exon->strand());
	$count++;
  }
}

ok($count == 5);
ok($translates);

# Verify Transcript cache is not leaky
my $transcripts = $gene->get_all_Transcripts;
$count = @$transcripts;
pop @$transcripts;
$transcripts = $gene->get_all_Transcripts;
cmp_ok(scalar @$transcripts, '==', $count, "Gene's transcript cache is not modified by changing transcript lists in caller code");

ok(scalar(@{$gene->get_all_Exons()}) == 3);

$gene = $gene->transform("chromosome");

my $desc      = 'test description for a gene';
my $stable_id = 'ENSG00000171456';
$gene->description($desc);
$gene->stable_id($stable_id);

$gene->created_date( time());
$gene->modified_date(time());

$multi->hide("core", "meta_coord", "gene", "transcript", "exon", "exon_transcript", "translation", "supporting_feature", "dna_align_feature", 'xref', 'object_xref', 'identity_xref');

my $gene_ad = $db->get_GeneAdaptor();
debug("Storing the gene");
$gene_ad->store($gene);

ok(1);

# Cache all mappings needed for genes
$gene_ad->cache_gene_seq_mappings();

my $genes = $slice->get_all_Genes();

ok(scalar(@$genes) == 1);

my $gene_out = $genes->[0];

#make sure the stable_id was stored
ok($gene_out->stable_id eq $stable_id);

#make sure the description was stored
ok($gene_out->description eq $desc);

debug("gene_out created_date   = ", $gene_out->created_date);
debug("gene_out modified_date  = ", $gene_out->modified_date);

is($gene_out->created_date,  $gene->created_date,  'created_date roundtrips');
is($gene_out->modified_date, $gene->modified_date, 'modified_date roundtrips');

ok(scalar(@{$gene_out->get_all_Exons()}) == 3);

foreach my $tr (@{$gene_out->get_all_Transcripts()}) {
  debug("NewTranscript: " . $tr->dbID());
  foreach my $exon (@{$tr->get_all_Exons()}) {
	debug("  NewExon: " . $exon->start() . " " . $exon->end() . " " . $exon->strand());
  }
}

my $exons = $gene_out->get_all_Transcripts()->[0]->get_all_Exons();

ok($exons->[0]->start == 13586);

ok($exons->[1]->strand == 1);
ok($exons->[1]->phase == 0);

my $pep;
my $translate = 0;
foreach my $trans (@{$gene_out->get_all_Transcripts()}) {

  my $pep = $trans->translate();
  debug("Peptide: " . $pep->seq());

  if ($pep->seq !~ /\*./) {
	$translate = 1;
  } else {
	$translate = 0;
  }
}

ok($translate == 1);

my $t = $gene_out->get_all_Transcripts()->[1];

my $e  = $t->get_all_Exons()->[0];
my $se = $e->get_all_supporting_features();

debug("Got " . scalar(@$se) . " supporting features.");
ok(scalar(@$se) == 1);

my $se_start = $se->[0]->start();

my $se_end = $se->[0]->end();

debug("Supporting start $se_start, end $se_end");
debug("Exon start " . $e->start() . " end " . $e->end());

ok($se_start == $e->start());
ok($se_end == $e->end());

my $pep1 = $t->translate()->seq();

$e->phase(1);
my $pep2 = $t->translate()->seq();

debug("Pep phase 0: $pep1");
debug("Pep phase 1: $pep2");

ok($pep1 ne $pep2);
debug("checking external references");

$multi->restore();

$slice = $db->get_SliceAdaptor()->fetch_by_region("chromosome", "20", 30_252_000, 31_252_001);

my $known   = 0;
my $unknown = 0;

$genes = $slice->get_all_Genes();
for my $gene (@$genes) {
  if ($gene->is_known()) {
	$known++;
  } else {
	$unknown++;
  }
}

# try and count the genes on the slice
note 'Processing counts';
my $geneCount = $ga->count_all_by_Slice($slice);
is(scalar(@$genes), $geneCount, 'Gene count of array on Chr 20 subset');
$geneCount = $ga->count_all_by_Slice($slice, 'protein_coding');
is(scalar(@$genes), $geneCount, 'Protein Coding gene count of array on Chr 20 subset');
$geneCount = $ga->count_all_by_Slice($slice, 'banana');
is($geneCount, 0, 'Gene count on Chr 20 subset with bogus biotype');
$geneCount = $ga->count_all_by_Slice($slice, ['banana', 'protein_coding']);
is($geneCount, scalar(@$genes), 'Protein coding gene count matches array size on Chr20 subset');
$geneCount = $ga->count_all_by_Slice($slice, 'protein_coding', 'ensembl');
my $vega_geneCount = $ga->count_all_by_Slice($slice, 'protein_coding', 'vega');
is($geneCount, scalar(@$genes) - $vega_geneCount, "Almost all genes are of source ensembl");

# Time to do more complex counts involving slice projections
{
  my $hap_slice = $db->get_SliceAdaptor()->fetch_by_region('chromosome', '20_HAP1', 4_000_000);
  my $hap_gene_array = $hap_slice->get_all_Genes();
  is(scalar(@{$hap_gene_array}), 14, 'Expected amount of genes when fetching all from a HAP region');
  my $gene_count = $ga->count_all_by_Slice($hap_slice);
  is($gene_count, 14, 'Counts should span slices when given patches/haps/pars');
}

debug("known: $known Unknown: $unknown\n");

ok($known == 17);

#save contents of gene table
$multi->save('core', 'gene');

# tests for update method
# go get a fresh gene again
$gene = $ga->fetch_by_stable_id("ENSG00000171456");

# the first update should no effect
$ga->update($gene);

my $newgene = $ga->fetch_by_stable_id("ENSG00000171456");
ok($newgene->display_xref->dbID() == 128324);
ok($newgene->biotype eq 'protein_coding');

# now change the original gene and update it
my $dbEntryAdaptor = $db->get_DBEntryAdaptor();

$gene->display_xref($dbEntryAdaptor->fetch_by_dbID(614));
$gene->biotype('dummy');
$ga->update($gene);

$newgene = $ga->fetch_by_stable_id("ENSG00000171456");
ok($newgene->display_xref->dbID() == 614);
ok($newgene->biotype eq 'dummy');

$multi->restore('core', 'gene');

# test update_coords method
# old coords: 30735607 - 30815178
$gene = $ga->fetch_by_stable_id("ENSG00000171456");
$gene->start(30730000);
$gene->end(30815178);
$ga->update_coords($gene);

my $new_gene = $ga->fetch_by_stable_id("ENSG00000171456");
cmp_ok($new_gene->start(), '==', 30735607, 'Updated gene start');
cmp_ok($new_gene->end(), '==', 30815178, 'Updated gene end');

#
# test GeneAdaptor::fetch_all_by_domain
#
my @genes = @{$ga->fetch_all_by_domain('IPR000010')};

debug("Fetch by domain 'IPR000010'");

ok(@genes == 2);
debug("Got " . scalar(@genes) . " genes");
ok(($genes[0]->stable_id() eq 'ENSG00000131044') || ($genes[1]->stable_id() eq 'ENSG00000131044'));
ok(($genes[0]->stable_id() eq 'ENSG00000174873') || ($genes[1]->stable_id() eq 'ENSG00000174873'));

#
# test GeneAdaptor::fetch_all_by_external_name
#

#Q15691
($gene) = @{$ga->fetch_all_by_external_name('MAE1_HUMAN')};
debug($gene->stable_id);
ok($gene->stable_id() eq 'ENSG00000101367');

#
# test GeneAdaptor::fetch_all_by_Slice
#
@genes = @{ $ga->fetch_all_by_Slice($slice) };
is(scalar(@genes), 19, "Found 19 genes with fetch_all_by_Slice");
is($genes[0]->stable_id(), 'ENSG00000131044', "First gene is ENSG00000131044");
is($genes[1]->stable_id(), 'ENSG00000174873', "Second gene is ENSG00000174873");

#
# test GeneAdaptor::fetch_all_by_Slice_and_external_dbname_link
#
@genes = @{ $ga->fetch_all_by_Slice_and_external_dbname_link($slice, undef, 0, "HUGO") };
is(scalar(@genes), 13, "Found 13 genes with fetch_all_by_Slice_and_external_dbname_link");
is($genes[0]->stable_id(), 'ENSG00000131044', "First gene is ENSG00000131044");
is($genes[1]->stable_id(), 'ENSG00000088356', "Second gene is ENSG00000088356");

warning { @genes = @{ $ga->fetch_all_by_Slice_and_external_dbname_link($slice, undef, 0, "random") }; };
is(scalar(@genes), 0, "No genes with db random");

#
# test GeneAdaptor::fetch_all_by_display_label
#
@genes = @{ $ga->fetch_all_by_display_label("C20orf125") };
is(scalar(@genes), 1, "Found 1 genes with fetch_all_by_display_label");
is($genes[0]->stable_id(), 'ENSG00000131044', "First gene is ENSG00000131044");

#
# test GeneAdaptor::fetch_all_by_transcript_supporting_evidence
#
@genes = @{ $ga->fetch_all_by_transcript_supporting_evidence('Q9NUG5', 'protein_align_feature') };
is(scalar(@genes), 0, "Found 0 genes with fetch_all_by_transcript_supporting_evidence");


#
# test GeneAdaptor::fetch_all_by_exon_supporting_evidence
#
@genes = @{ $ga->fetch_all_by_exon_supporting_evidence('BF346221.1', 'dna_align_feature') };
is(scalar(@genes), 1, "Found 1 genes with fetch_all_by_exon_supporting_evidence");
my $aa = $db->get_AnalysisAdaptor();
$analysis = $aa->fetch_by_logic_name('RepeatMask');
@genes = @{ $ga->fetch_all_by_exon_supporting_evidence('BF346221.1', 'dna_align_feature', $analysis) };
is(scalar(@genes), 0, "No genes for random analysis");

#
# test GeneAdaptor::fetch_all_by_logic_name
#
@genes = @{ $ga->fetch_all_by_logic_name('ensembl') };
is(scalar(@genes), 21, "All genes of analysis ensembl");


#
# test GeneAdaptor::fetch_all_by_GOTerm
#
my $go_term = $go_adaptor->fetch_by_accession('GO:0003677');
@genes = @{ $ga->fetch_all_by_GOTerm($go_term) };
is(scalar(@genes), 2, "Found 2 genes with fetch_all_by_GOTerm");


#
# test GeneAdaptor::fetch_all_by_GOTerm_accession
#
#@genes = @{ $ga->fetch_all_by_GOTerm_accession("GO:0004835") };
#is(scalar(@genes), 13, "Found 13 genes with fetch_all_by_GOTerm_accession");
#is($genes[0]->stable_id(), 'ENSG00000131044', "First gene is ENSG00000131044");

#
# test fetch_all_by_description
#

my $gene_list = $ga->fetch_all_by_description('%APC-BINDING PROTEIN EB1%');
ok(scalar(@$gene_list) == 1, "Get by description");
ok($gene_list->[0]->stable_id eq "ENSG00000101367", "check we got the right one by description");

#
# test fetch_all_by_external_name with wildcard restrictions
#
(@genes) = @{$ga->fetch_all_by_external_name('AF_%')};
# Should = 0 because _ is auto-escaped.
debug('Genes found under external_name AF_%: ' . scalar(@genes));
ok(scalar(@genes) == 0);
(@genes) = @{$ga->fetch_all_by_external_name('AF_%', undef, 'override')};
debug('Genes found under external_name AF_% with override on: ' . scalar(@genes));
debug($genes[0]->stable_id());
debug($genes[1]->stable_id());
debug($genes[2]->stable_id());
debug($genes[3]->stable_id());
# Note that 9 AF_% xrefs correspond to 4 unique ensembl IDs.
ok(scalar(@genes) == 4);
#
# test fetch_all_by_external_name with wildcard matching
#
@genes = @{$ga->fetch_all_by_external_name('MAE__HUMAN')};
debug("Wildcard test:" . $genes[0]->stable_id);
ok($genes[0]->stable_id() eq 'ENSG00000101367');

@genes = @{$ga->fetch_all_by_external_name('M_%')};
debug("Wildcard test:" . $genes[0]->stable_id());
debug(scalar @genes . " genes found");
ok(scalar @genes == 2);

# Test performance protection (very vague queries return no hits)
debug("Testing vague query protection");
{
  my $warnings = q{};
  local $SIG{'__WARN__'} = sub {
	$warnings .= $_[0];
  };
  ok(scalar(@{$ga->fetch_all_by_external_name('M%')}) == 0);
  ok(scalar(@{$ga->fetch_all_by_external_name('%')}) == 0);
  like($warnings, qr/is too vague and will monopolise database/, 'Checking for warnings being emitted by the above methods');
}

#
# test GeneAdaptor::get_Interpro_by_geneid
#
debug("Test get_Interpro_by_geneid");
my @interpro = @{$ga->get_Interpro_by_geneid('ENSG00000174873')};
ok(@interpro == 1);
debug($interpro[0]);

ok($gene->display_id eq $gene->stable_id);

#
# test GeneAdaptor::fetch_all_by_biotype
#
debug("Test fetch_all_by_biotype");
@genes = @{$ga->fetch_all_by_biotype('protein_coding')};
ok(@genes == 21, "Gene count for protein coding");
@genes = @{$ga->fetch_all_by_biotype(['protein_coding', 'sRNA'])};
ok(@genes == 21, "Gene count for protein coding and sRNA");
$geneCount = $ga->count_all_by_biotype('protein_coding');
ok($geneCount == 21, "Gene count via method call for protein coders");
$geneCount = $ga->count_all_by_biotype(['protein_coding', 'sRNA']);
ok($geneCount == 21, "Gene count via method call for protein coding and sRNA");

#
# test GeneAdaptor::fetch_all_by_source
#
note("Test fetch_all_by_source");
@genes = @{$ga->fetch_all_by_source('ensembl')};
note "Got ".scalar(@genes)." ensembl genes\n";
ok(@genes == 19);
$geneCount = $ga->count_all_by_source('ensembl');
ok($geneCount == 19);
@genes = @{$ga->fetch_all_by_source(['havana','vega'])};
note "Got ".scalar(@genes)." (havana, vega) transcripts\n";
ok(@genes == 2);
$geneCount = $ga->count_all_by_source(['havana', 'vega']);
ok($geneCount == 2);


#
# Test Gene: get_all_Introns
#

#
# Test get_all_Introns by joining Exons and introns
# and comparing it to the original
#

foreach my $stable_id (qw(ENSG00000174873 ENSG00000101367)){ #test both strands

  my $gene = $ga->fetch_by_stable_id($stable_id);

  my @exons = sort { $a->start <=> $b->start } (@{$gene->get_all_Exons()});
  my @introns = sort { $a->start <=> $b->start } (@{$gene->get_all_Introns()});

  my $orig_seq = $gene->slice->subseq(
                 $gene->start(),
                 $gene->end(),
                 $gene->strand());

  my $idl=0;
  my $new_seq = $exons[0]->seq()->seq();
  foreach my $intron (@introns){
    $new_seq .= $intron->seq;
    $new_seq .= $exons[$idl+1]->seq->seq();
    $idl++;

  }

  is ($gene->slice->subseq($gene->start(), $gene->start() + 9, $gene->strand()), substr($exons[0]->seq()->seq(), 0, 10), "Initial sequences match");

  is (length($orig_seq), length($new_seq), "Sequence length match");
  is($orig_seq, $new_seq, 'Correct new origin seq');

}

#
# test Gene: get_all_alt_alleles
#

is($gene->is_reference, 1, "If no alt allele, gene is reference");
$gene = $ga->fetch_by_dbID(18256);
my $alt_genes = $gene->get_all_alt_alleles();

ok($gene->is_reference == 1);
# expect the following alleles
is_deeply(
  [sort {$a <=> $b} map {$_->dbID()} @{$alt_genes}], 
  [18257,18258,18259], 
  'Checking retrieved alt allele IDs are expected'
) or diag explain $alt_genes;

#
# test storing a new allele group
#

$multi->hide('core', 'alt_allele');

#TODO Fix. Code current raises this warning. Don't use alt genes on a ref slice or change the code
#
#-------------------- WARNING ----------------------
#MSG: More than one alternative allele on the reference sequence (gene ids: 18270,18271,18272). Ignoring.
#FILE: EnsEMBL/DBSQL/GeneAdaptor.pm LINE: 1073
#CALLED BY: modules/t/gene.t  LINE: 514
#Ensembl API version = 67
#---------------------------------------------------

my @alt_genes;
push(@alt_genes, $ga->fetch_by_dbID(18270));
push(@alt_genes, $ga->fetch_by_dbID(18271));
push(@alt_genes, $ga->fetch_by_dbID(18272));

note 'Do not use GeneAdaptor::store_alt_alleles() for storing alt alleles. Ensuring we still warn';
warns_like {
  $ga->store_alt_alleles(\@alt_genes);
} qr/Unsupported.+alternative.+reference\ssequence.+Ignoring/is, 'Checking we are still warning about multiple alt_alleles on refs';
$gene = $ga->fetch_by_dbID(18270);
is(scalar(@{$gene->get_all_alt_alleles()}), 0, 'Checking we have no alleles retrieved because we had too many representatives (too many ref genes)');

#
# Gene remove test
#

$multi->save("core", "gene", "transcript", "translation", "protein_feature", "exon", "exon_transcript", "supporting_feature", "object_xref", "ontology_xref", "identity_xref", "dna_align_feature", "protein_align_feature", 'meta_coord');

$gene = $ga->fetch_by_stable_id("ENSG00000171456");

my $gene_count  = count_rows($db, "gene");
my $exon_count  = count_rows($db, "exon");
my $trans_count = count_rows($db, "transcript");
my $tl_count    = count_rows($db, "translation");

my $tminus = scalar(@{$gene->get_all_Transcripts()});
my $eminus = scalar(@{$gene->get_all_Exons()});

debug("Genes before " . $gene_count);
debug("Exons before " . $exon_count);
debug("Transcripts before " . $trans_count);
debug("Translations before " . $tl_count);
debug("Gene has " . $tminus . " transcripts");
debug("Gene has " . $eminus . " exons");

$ga->remove($gene);

ok(count_rows($db, "gene") ==       ($gene_count - 1));
ok(count_rows($db, "transcript") == ($trans_count - $tminus));
ok(count_rows($db, "exon") ==       ($exon_count - $eminus));

ok(!defined($gene->dbID()));
ok(!defined($gene->adaptor()));

$multi->restore('core');

#
# regression test - test the recalculation of coords
# in the Gene.  This was setting the end incorrectly
# before.
#
$gene = Bio::EnsEMBL::Gene->new();

$gene->slice($slice);

my $first_ex = Bio::EnsEMBL::Exon->new(-START     => 10,
									   -END       => 100,
									   -STRAND    => 1,
									   -PHASE     => 0,
									   -END_PHASE => 1,
									   -SLICE     => $slice);

my $second_ex = Bio::EnsEMBL::Exon->new(-START     => 200,
										-END       => 400,
										-STRAND    => 1,
										-PHASE     => 1,
										-END_PHASE => 0,
										-SLICE     => $slice);

$transcript1 = Bio::EnsEMBL::Transcript->new(-EXONS => [$first_ex, $second_ex]);
$transcript1->analysis($analysis);

$transcript2 = Bio::EnsEMBL::Transcript->new(-EXONS => [$first_ex]);
$transcript2->analysis($analysis);

$gene->add_Transcript($transcript1);
$gene->add_Transcript($transcript2);

$gene->recalculate_coordinates();

ok($gene->start() == 10);
ok($gene->end() == 400);

{
  # Test transformming genes over a gapped alignment, when gaps
  # only occur in introns
  # target_slice = sliceAdaptor->fetch_by_region( "alt_chrom", "gap_map_test" );

  my $gene = $ga->fetch_by_dbID(18274);
  debug(":::: Gene: $gene");
  my $new_gene = $gene->transform("alt_chrom");
  debug(":::: New Gene $new_gene");
  my $trans_orig   = $gene->get_all_Transcripts()->[0];
  my $trans_mapped = $new_gene->get_all_Transcripts()->[0];
  ok($trans_orig->spliced_seq() eq $trans_mapped->spliced_seq());

  # the assembly is rigged to have no gaps between the first and second exon
  ok($trans_mapped->get_all_Exons()->[0]->end() + 1 == $trans_mapped->get_all_Exons()->[1]->start());
}

#
# test that the display_xref_id is set for the gene and its transcript
#
$multi->hide("core", "gene", "transcript", "exon", 'xref', 'object_xref', "exon_transcript", "translation", 'meta_coord');

$gene->analysis($analysis);
my $analysis_adap = $db->get_AnalysisAdaptor();
$analysis = $analysis_adap->fetch_by_logic_name("ensembl");

my $dbe = Bio::EnsEMBL::DBEntry->new(-primary_id => 'test_id',
									 -version    => 1,
									 -dbname     => 'EMBL',
									 -release    => 1,
									 -display_id => 'test_id',
									 -analysis   => $analysis);

$gene->add_DBEntry($dbe);
$gene->display_xref($dbe);

$gene->get_all_Transcripts()->[0]->add_DBEntry($dbe);
$gene->get_all_Transcripts()->[0]->display_xref($dbe);

debug("Storing gene");
$gene_ad->store($gene);

my $dbe_id = $db->dbc->db_handle->selectall_arrayref("SELECT display_xref_id FROM gene")->[0]->[0];

ok($dbe_id && $dbe_id == $dbe->dbID());

$multi->restore();

#
# tests for multiple versions of genes in a database
#

$gene = $ga->fetch_by_stable_id('ENSG00000355555');
debug("fetch_by_stable_id");
ok($gene->dbID == 18275);

$gene->stable_id_version('ENSG00000171455.4');
is($gene->stable_id, 'ENSG00000171455', 'Stable id set with stable_id_version');
is($gene->version, 4, 'Version set with stable_id_version');
is($gene->stable_id_version, 'ENSG00000171455.4', 'Stable id and version from stable_id_version');

$gene->stable_id_version('ENSG00000171456');
is($gene->stable_id, 'ENSG00000171456', 'Stable id set with stable_id_version');
is($gene->version, undef, 'Version undef from stable_id_version');
is($gene->stable_id_version, 'ENSG00000171456', 'Stable id and no version from stable_id_version');

$gene = $ga->fetch_by_stable_id("ENSG00000171456.1");
ok($gene->stable_id eq 'ENSG00000171456', "Fetch by stable_id with version");

$gene = $ga->fetch_by_stable_id_version("ENSG00000171456", 1);
ok($gene->stable_id eq 'ENSG00000171456', "fetch_by_stable_id_version");

$gene = $ga->fetch_by_stable_id("ENSG00000171456.1a");
ok(! defined($gene), "Fetch by stable_id with bad version");

$gene = $ga->fetch_by_stable_id_version("ENSG00000171456", '1a');
ok(! defined($gene), "fetch_by_stable_id_version, with bad version");

@genes = @{$ga->fetch_all_versions_by_stable_id('ENSG00000355555')};
debug("fetch_all_versions_by_stable_id");
ok(scalar(@genes) == 1);

my $sl = $sa->fetch_by_region('chromosome', 'MT_NC_001807');
@genes = @{$sl->get_all_Genes};
ok(scalar(@genes) == 1);

$gene = $ga->fetch_by_transcript_stable_id('ENST00000355555');
debug("fetch_by_transcript_stable_id");
ok($gene->dbID == 18275);

$gene = $ga->fetch_by_translation_stable_id('ENSP00000355555');
debug("fetch_by_translation_stable_id");
ok($gene->dbID == 18275);

$gene = $ga->fetch_by_translation_stable_id('random_ENSP00000355555');
debug("fetch_by_translation_stable_id");
is($gene, undef, "No gene for random translation id");

$gene = $ga->fetch_by_exon_stable_id('ENSE00001109603');
debug("fetch_by_exon_stable_id");
ok($gene->dbID == 18275);

@genes = @{$ga->fetch_all_by_external_name('PAL2_HUMAN')};
debug("fetch_all_by_external_name");
ok(scalar(@genes) == 1 && $genes[0]->dbID == 18264);

$gene = $ga->fetch_by_display_label('PLAGL2');
debug("fetch_by_display_label");
ok($gene->dbID == 18264);

$gene = $ga->fetch_by_dbID(18264);
debug("fetch_by_dbID, current");
ok($gene->is_current == 1);

#$gene = $ga->fetch_by_dbID(18264);
#debug("fetch_by_dbID, non current");
#ok( $gene->is_current == 1 );

# store/update

$gene = $ga->fetch_by_stable_id('ENSG00000355555');
foreach my $t (@{$gene->get_all_Transcripts}) {
  $t->get_all_Exons;
}

$multi->hide("core", "gene", "transcript", "exon", 'xref', 'object_xref', "exon_transcript", "translation", 'meta_coord');

$gene->version(3);
$gene->dbID(undef);
$gene->adaptor(undef);
$ga->store($gene);

$gene->version(4);
$gene->is_current(0);
$gene->dbID(undef);
$gene->adaptor(undef);
$ga->store($gene);

$gene = $ga->fetch_by_stable_id('ENSG00000355555');
ok($gene->is_current == 1);

@genes = @{$ga->fetch_all_versions_by_stable_id('ENSG00000355555')};
foreach my $g (@genes) {
  next unless ($g->version == 4);
  ok($g->is_current == 0);
}

$gene->is_current(0);
$ga->update($gene);
my $g1 = $ga->fetch_by_stable_id('ENSG00000355555');
ok(!$g1);

$gene->is_current(1);
$ga->update($gene);
$gene = $ga->fetch_by_stable_id('ENSG00000355555');
ok($gene->is_current == 1);


$ga->remove_by_Slice($slice);
$geneCount = $ga->count_all_by_Slice($slice);
is($geneCount, 0, "Genes have been removed");

$multi->restore;

SKIP: {
  skip 'No registry support for SQLite yet', 1 if $db->dbc->driver() eq 'SQLite';

  #test the get_species_and_object_type method from the Registry
  my $registry = 'Bio::EnsEMBL::Registry';
  my ( $species, $object_type, $db_type ) = $registry->get_species_and_object_type('ENSG00000355555');
  is( $species, 'homo_sapiens', 'Test the get_species_and_object_type method from the Registry, species');
  is( $object_type, 'Gene', 'Test the get_species_and_object_type method from the Registry, object_type');

  ( $species, $object_type, $db_type ) = $registry->get_species_and_object_type('ENSG00000355555.1');
  is( $species, 'homo_sapiens', 'Test the get_species_and_object_type method from the Registry with version, species');
  is( $object_type, 'Gene', 'Test the get_species_and_object_type method from the Registry with version, object_type');

  ( $species, $object_type, $db_type ) = $registry->get_species_and_object_type('ENSG00000355555.2a');
  ok( !defined($species), 'Test the get_species_and_object_type method from the Registry with wrong version, species');

}

# Testing compara dba retrieval
{
  dies_ok { $gene->get_all_homologous_Genes(); } 'No Compara DBAdaptor has been configured. No way to retrieve data';
}

<<<<<<< HEAD
# Checking for External DB fetching by Ontology linkage type
{
  my $genes = $ga->fetch_all_by_ontology_linkage_type('GO', 'IDA');
  is(scalar(@{$genes}), 9, 'Expect 9 genes linked to IDAs'); 
  foreach my $gene (@{$genes}) {
    my %linkage_types = 
      map { $_, 1 }
      map { @{$_->get_all_linkage_types()} }
      @{$gene->get_all_DBLinks('GO')};
    ok($linkage_types{'IDA'}, $gene->stable_id().' was linked to an IDA term. Seaching thorough all links we find the IDA linkage');
  }
=======
# Fetching by slice and an external DB
{
  $ga->clear_cache(); # have to clear the cache because otherwise it gets the wrong values back!
  my $local_slice = $sa->fetch_by_region("chromosome", "20", 30_249_935, 31_254_640);
  my $genes = $ga->fetch_all_by_Slice_and_external_dbname_link($local_slice, undef, undef, 'HUGO'); # yes HUGO. Not HGNC. Old data
  is(scalar(@{$genes}), 13, 'Expect 13 genes with HUGO/HGNC links');
  # assume this will be the display xref
  is($_->display_xref()->dbname(), 'HUGO', $_->stable_id().' has a display HUGO') for @{$genes};
>>>>>>> c8e4ebe3
}

done_testing();<|MERGE_RESOLUTION|>--- conflicted
+++ resolved
@@ -985,7 +985,6 @@
   dies_ok { $gene->get_all_homologous_Genes(); } 'No Compara DBAdaptor has been configured. No way to retrieve data';
 }
 
-<<<<<<< HEAD
 # Checking for External DB fetching by Ontology linkage type
 {
   my $genes = $ga->fetch_all_by_ontology_linkage_type('GO', 'IDA');
@@ -997,7 +996,8 @@
       @{$gene->get_all_DBLinks('GO')};
     ok($linkage_types{'IDA'}, $gene->stable_id().' was linked to an IDA term. Seaching thorough all links we find the IDA linkage');
   }
-=======
+}
+
 # Fetching by slice and an external DB
 {
   $ga->clear_cache(); # have to clear the cache because otherwise it gets the wrong values back!
@@ -1006,7 +1006,6 @@
   is(scalar(@{$genes}), 13, 'Expect 13 genes with HUGO/HGNC links');
   # assume this will be the display xref
   is($_->display_xref()->dbname(), 'HUGO', $_->stable_id().' has a display HUGO') for @{$genes};
->>>>>>> c8e4ebe3
 }
 
 done_testing();